--- conflicted
+++ resolved
@@ -248,7 +248,6 @@
             D_mu =microwave_field.generate_D(omega,H_rot, QN, V_ref_int) #Matrix that shifts energies for rotating frame
             H_rot += D_mu
     
-
             #Define the coupling matrix as function of time
             def H_mu_t_func(H_list, Omega, ME_main, p_t, Omega_t, t):
                 return (Omega_t(t)/ME_main
@@ -379,51 +378,8 @@
     #states to the ground states
     C_list = collapse_matrices(QN, ground_states, excited_states, gamma = Gamma)
 
-    ### 6. Initial populations
-    #Find the exact forms of the states that are initially populated
-    states_pop = find_exact_states(states_pop, H_rot, QN, V_ref = V_ref_int)
-
-    #If populations in states are not specified, assume Boltzmann distribution
-    if pops is None:
-        pops = find_boltzmann_pops(states_pop)
-        pops = pops/np.sum(pops)
-    
-    #Generate initial density matrix
-    rho_ini = generate_density_matrix(QN,states_pop,pops)
-
-    if verbose:
-        print("Initial population in")
-        states_pop[1].print_state()
-        print("is {:.5f}".format(pops[1]))
-
-<<<<<<< HEAD
-    
-    if method == 'exp':
-        ### 7. Transfer to Liouville space
-        #We transfer to Liouville space where the density matrix is a vector
-        #and time-evolution is found by matrix exponentiation
-
-        #Generate the Lindbladian
-        #First compute the part that contains the spontaneous decay
-        L_collapse = np.zeros((len(QN)**2,len(QN)**2), dtype = complex)
-        for C in tqdm(C_list):
-            L_collapse += (generate_superoperator(C,C.conj().T)
-                            -1/2 * (generate_flat_superoperator(C.conj().T @ C) + 
-                                    generate_sharp_superoperator(C.conj().T @ C)))
-        #Make the collapse operator into a sparse matrix
-        L_collapse = csr_matrix(L_collapse)
-
-        #Define a function that gives the time dependent part of the Liouvillian
-        #at time t
-        L_t = lambda t: (-1j*generate_commutator_superoperator(csr_matrix(H_tot_t(t))) 
-                            + L_collapse)
-=======
-    ### 7. Transfer to Liouville space
-    #We transfer to Liouville space where the density matrix is a vector
-    #and time-evolution is found by matrix exponentiation
-
-    #Generate the Lindbladian
-    #First compute the part that contains the spontaneous decay
+    #Generate the superoperator that contains spontaneous decay
+    #This is constant in time so only generated once
     L_collapse = np.zeros((len(QN)**2,len(QN)**2), dtype = complex)
     for C in tqdm(C_list):
         L_collapse += (generate_superoperator(C,C.conj().T)
@@ -432,11 +388,36 @@
     #Make the collapse operator into a sparse matrix
     L_collapse = csr_matrix(L_collapse)
 
-    #Define a function that gives the time dependent part of the Liouvillian
-    #at time t
-    L_t = lambda t: (-1j*generate_commutator_superoperator(H_tot_t(t)) 
-                        + L_collapse)
->>>>>>> 9dc7a683
+    ### 6. Initial populations
+    #Find the exact forms of the states that are initially populated
+    states_pop = find_exact_states(states_pop, H_rot, QN, V_ref = V_ref_int)
+
+    #If populations in states are not specified, assume Boltzmann distribution
+    if pops is None:
+        pops = find_boltzmann_pops(states_pop)
+        pops = pops/np.sum(pops)
+    
+    #Generate initial density matrix
+    rho_ini = generate_density_matrix(QN,states_pop,pops)
+
+    if verbose:
+        print("Initial population in")
+        states_pop[1].print_state()
+        print("is {:.5f}".format(pops[1]))
+
+    
+    if method == 'exp':
+        ### 7. Transfer to Liouville space
+        #We transfer to Liouville space where the density matrix is a vector
+        #and time-evolution is found by matrix exponentiation
+
+        #Generate the Lindbladian
+
+
+        #Define a function that gives the time dependent part of the Liouvillian
+        #at time t
+        L_t = lambda t: (-1j*generate_commutator_superoperator(csr_matrix(H_tot_t(t))) 
+                            + L_collapse)
 
         if verbose:
             time = timeit.timeit("L_t(T/2)", number = 10, globals = locals())/10
@@ -485,11 +466,17 @@
             #Find populations in each state
             pop_results[:,i+1] = np.real(np.diag(rho))
 
-        elif method == 'RK45':
-
-    if verbose:
-        time = timeit.timeit("py_zgexpv(rho_vec, L_sparse, t = dt, anorm = norm, wsp = wsp, iwsp = iwsp,m = m)", number = 10, globals = locals())/10
-        print("Time for exponentiating: {:.3E}".format(time))
+        if verbose:
+            time = timeit.timeit("py_zgexpv(rho_vec, L_sparse, t = dt, anorm = norm, wsp = wsp, iwsp = iwsp,m = m)", number = 10, globals = locals())/10
+            print("Time for exponentiating: {:.3E}".format(time))
+
+    elif method == 'RK45':
+        ### 7. Setting up ODE solver
+
+        #Still useful to use Liouville space for the collapse operators since they can be
+        #fully precalculated
+
+    
 
     return t_array, pop_results
 
